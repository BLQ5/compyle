"""A set of parallel algorithms that allow users to solve a variety of
problems. These functions are heavily inspired by the same functionality
provided in pyopencl. However, we also provide Cython implementations for these
and unify the syntax in a transparent way which allows users to write the code
once and have it run on different execution backends.

"""

from functools import wraps
from textwrap import wrap

from mako.template import Template
import numpy as np

from .config import get_config
from .cython_generator import get_parallel_range, CythonGenerator
from .transpiler import Transpiler, convert_to_float_if_needed
from .types import dtype_to_ctype

from . import array


elementwise_cy_template = '''
from cython.parallel import parallel, prange

cdef c_${name}(${c_arg_sig}):
    cdef int i
%if openmp:
    with nogil, parallel():
        for i in ${get_parallel_range("SIZE")}:
%else:
    if 1:
        for i in range(SIZE):
%endif
            ${name}(${c_args})

cpdef py_${name}(${py_arg_sig}):
    c_${name}(${py_args})
'''

reduction_cy_template = '''
from cython.parallel import parallel, prange, threadid
from libc.stdlib cimport abort, malloc, free
from libc.math cimport INFINITY
cimport openmp

cdef double INFTY = float('inf')

cpdef int get_number_of_threads():
% if openmp:
    cdef int i, n
    with nogil, parallel():
        for i in prange(1):
            n = openmp.omp_get_num_threads()
    return n
% else:
    return 1
% endif

cdef int gcd(int a, int b):
    while b != 0:
        a, b = b, a%b
    return a

cdef int get_stride(sz, itemsize):
    return sz/gcd(sz, itemsize)


cdef ${type} c_${name}(${c_arg_sig}):
    cdef int i, n_thread, tid, scan_stride, sz
    cdef ${type} a, b
    n_thread = get_number_of_threads()
    sz = sizeof(${type})

    # This striding is to do 64 bit alignment to prevent false sharing.
    scan_stride = get_stride(64, sz)
    cdef ${type}* buffer
    buffer = <${type}*>malloc(n_thread*scan_stride*sz)
    if buffer == NULL:
        raise MemoryError("Unable to allocate memory for reduction")

%if openmp:
    with nogil, parallel():
% else:
    if 1:
% endif
        tid = threadid()
        buffer[tid*scan_stride] = ${neutral}
%if openmp:
        for i in ${get_parallel_range("SIZE")}:
%else:
        for i in range(SIZE):
%endif
            a = buffer[tid*scan_stride]
            b = ${map_expr}
            buffer[tid*scan_stride] = ${reduce_expr}

    a = ${neutral}
    for i in range(n_thread):
        b = buffer[i*scan_stride]
        a = ${reduce_expr}

    free(buffer)
    return a


cpdef py_${name}(${py_arg_sig}):
    return c_${name}(${py_args})
'''

scan_cy_template = '''
from cython.parallel import parallel, prange, threadid
from libc.stdlib cimport abort, malloc, free
cimport openmp
cimport numpy as np
cpdef int get_number_of_threads():
    % if openmp:
        cdef int i, n
        with nogil, parallel():
            for i in prange(1):
                n = openmp.omp_get_num_threads()
        return n
    % else:
        return 1
    % endif

cdef int gcd(int a, int b):
    while b != 0:
        a, b = b, a % b
    return a

cdef int get_stride(int sz, int itemsize):
    return sz / gcd(sz, itemsize)


cdef void c_${name}(${c_arg_sig}):
    cdef int i, n_thread, tid, scan_stride, sz, N

    N = SIZE
    n_thread = get_number_of_threads()
    sz = sizeof(${type})

    # This striding is to do 64 bit alignment to prevent false sharing.
    scan_stride = get_stride(64, sz)

    cdef ${type}* buffer
    buffer = <${type}*> malloc(n_thread * scan_stride * sz)

    if buffer == NULL:
        raise MemoryError("Unable to allocate memory for scan.")

    % if use_segment:
    cdef int* scan_seg_flags
    cdef int* chunk_new_segment
    scan_seg_flags = <int*> malloc(SIZE * sizeof(int))
    chunk_new_segment = <int*> malloc(n_thread * scan_stride * sizeof(int))

    if scan_seg_flags == NULL or chunk_new_segment == NULL:
        raise MemoryError("Unable to allocate memory for segmented scan")
    % endif

    % if complex_map:
    cdef ${type}* map_output
    map_output = <${type}*> malloc(SIZE * sz)

    if map_output == NULL:
        raise MemoryError("Unable to allocate memory for scan. (Recommended:
        Set complex_map=False.)")
    % endif


    cdef int buffer_idx, start, end, has_segment
    cdef ${type} a, b, temp
    # This chunksize would divide input data equally
    # between threads
    % if not calc_last_item:
    # A chunk of 1 MB per thread
    cdef int chunksize = 1048576 / sz
    % else:
    # Process all data together. Only then can we get
    # the last item immediately
    cdef int chunksize = (SIZE + n_thread - 1) // n_thread
    % endif

    cdef int offset = 0
    cdef ${type} global_carry = ${neutral}
    cdef ${type} last_item
    cdef ${type} carry, item, prev_item

    while offset < SIZE:
        # Pass 1
        with nogil, parallel():
            tid = threadid()
            buffer_idx = tid * scan_stride

            start = offset + tid * chunksize
            end = offset + min((tid + 1) * chunksize, SIZE)
            has_segment = 0

            temp = ${neutral}
            for i in range(start, end):

                % if use_segment:
                # Generate segment flags
                scan_seg_flags[i] = ${is_segment_start_expr}
                if (scan_seg_flags[i]):
                    has_segment = 1
                % endif

                # Carry
                % if use_segment:
                if (scan_seg_flags[i]):
                    a = ${neutral}
                else:
                    a = temp
                % else:
                a = temp
                % endif

                # Map
                b = ${input_expr}
                % if complex_map:
                map_output[i] = b
                % endif

                # Scan
                temp = ${scan_expr}

            buffer[buffer_idx] = temp
            % if use_segment:
            chunk_new_segment[buffer_idx] = has_segment
            % endif

        # Pass 2: Aggregate chunks
        # Add previous carry to buffer[0]
        % if use_segment:
        if chunk_new_segment[0]:
            a = ${neutral}
        else:
            a = global_carry
        b = buffer[0]
        % else:
        a = global_carry
        b = buffer[0]
        % endif
        buffer[0] = ${scan_expr}

        for i in range(n_thread - 1):
            % if use_segment:

            # With segmented scan
            if chunk_new_segment[(i + 1) * scan_stride]:
                a = ${neutral}
            else:
                a = buffer[i * scan_stride]
            b = buffer[(i + 1) * scan_stride]
            buffer[(i + 1) * scan_stride] = ${scan_expr}

            % else:

            # Without segmented scan
            a = buffer[i * scan_stride]
            b = buffer[(i + 1) * scan_stride]
            buffer[(i + 1) * scan_stride] = ${scan_expr}

            % endif

        last_item = buffer[(n_thread - 1) * scan_stride]

        # Shift buffer to right by 1 unit
        for i in range(n_thread - 1, 0, -1):
            buffer[i * scan_stride] = buffer[(i - 1) * scan_stride]

        buffer[0] = global_carry
        global_carry = last_item

        # Pass 3: Output
        with nogil, parallel():
            tid = threadid()
            buffer_idx = tid * scan_stride
            carry = buffer[buffer_idx]

            start = offset + tid * chunksize
            end = offset + min((tid + 1) * chunksize, SIZE)

            for i in range(start, end):
                # Output
                % if use_segment:
                if scan_seg_flags[i]:
                    a = ${neutral}
                else:
                    a = carry
                % else:
                a = carry
                % endif

                % if complex_map:
                b = map_output[i]
                % else:
                b = ${input_expr}
                % endif

                % if calc_prev_item:
                prev_item = carry
                % endif

                carry = ${scan_expr}
                item = carry

                ${output_expr}
        offset += chunksize * n_thread

    # Clean up
    free(buffer)

    % if use_segment:
    free(scan_seg_flags)
    free(chunk_new_segment)
    % endif

    % if complex_map:
    free(map_output)
    % endif

cpdef py_${name}(${py_arg_sig}):
    return c_${name}(${py_args})
'''

# No support for last_item in single thread
scan_cy_single_thread_template = '''
from cython.parallel import parallel, prange, threadid
from libc.stdlib cimport abort, malloc, free
cimport openmp
cimport numpy as np

cdef void c_${name}(${c_arg_sig}):
    cdef int i, N, across_seg_boundary
    cdef ${type} a, b, item
    N = SIZE

    a = ${neutral}

    for i in range(N):
        # Segment operation
        % if use_segment:
        across_seg_boundary = ${is_segment_start_expr}
        if across_seg_boundary:
            a = ${neutral}
        % endif

        # Map
        b = ${input_expr}

        % if calc_prev_item:
        prev_item = a
        % endif

        # Scan
        a = ${scan_expr}
        item = a

        # Output
        ${output_expr}

cpdef py_${name}(${py_arg_sig}):
    return c_${name}(${py_args})
'''


def drop_duplicates(arr):
    result = []
    for x in arr:
        if x not in result:
            result.extend([x])
    return result


class ElementwiseBase(object):
    def __init__(self, func, backend=None):
        backend = array.get_backend(backend)
        self.tp = Transpiler(backend=backend)
        self.backend = backend
        self.name = func.__name__
        self.func = func
        self._config = get_config()
        self.cython_gen = CythonGenerator()
        self.queue = None
        self.c_func = self._generate()

    def _generate(self, declarations=None):
        self.tp.add(self.func, declarations=declarations)
        if self.backend == 'cython':
            py_data, c_data = self.cython_gen.get_func_signature(self.func)
            py_defn = ['long SIZE'] + py_data[0][1:]
            c_defn = ['long SIZE'] + c_data[0][1:]
            py_args = ['SIZE'] + py_data[1][1:]
            template = Template(text=elementwise_cy_template)
            src = template.render(
                name=self.name,
                c_arg_sig=', '.join(c_defn),
                c_args=', '.join(c_data[1]),
                py_arg_sig=', '.join(py_defn),
                py_args=', '.join(py_args),
                openmp=self._config.use_openmp,
                get_parallel_range=get_parallel_range
            )
            self.tp.add_code(src)
            self.tp.compile()
            return getattr(self.tp.mod, 'py_' + self.name)
        elif self.backend == 'opencl':
            py_data, c_data = self.cython_gen.get_func_signature(self.func)
            self._correct_opencl_address_space(c_data)

            from .opencl import get_context, get_queue
            from pyopencl.elementwise import ElementwiseKernel
            from pyopencl._cluda import CLUDA_PREAMBLE
            ctx = get_context()
            self.queue = get_queue()
            name = self.func.__name__
            expr = '{func}({args})'.format(
                func=name,
                args=', '.join(c_data[1])
            )
            arguments = convert_to_float_if_needed(', '.join(c_data[0][1:]))
            preamble = convert_to_float_if_needed(self.tp.get_code())
            cluda_preamble = Template(text=CLUDA_PREAMBLE).render(
                double_support=True
            )
            knl = ElementwiseKernel(
                ctx,
                arguments=arguments,
                operation=expr,
                preamble="\n".join([cluda_preamble, preamble])
            )
            return knl
        elif self.backend == 'cuda':
            py_data, c_data = self.cython_gen.get_func_signature(self.func)
            self._correct_opencl_address_space(c_data)

            from .cuda import set_context
            set_context()
            from pycuda.elementwise import ElementwiseKernel
            from pycuda._cluda import CLUDA_PREAMBLE
            name = self.func.__name__
            expr = '{func}({args})'.format(
                func=name,
                args=', '.join(c_data[1])
            )
            arguments = convert_to_float_if_needed(', '.join(c_data[0][1:]))
            preamble = convert_to_float_if_needed(self.tp.get_code())
            cluda_preamble = Template(text=CLUDA_PREAMBLE).render(
                double_support=True
            )
            knl = ElementwiseKernel(
                arguments=arguments,
                operation=expr,
                preamble="\n".join([cluda_preamble, preamble])
            )
            return knl

    def _correct_opencl_address_space(self, c_data):
        code = self.tp.blocks[-1].code.splitlines()
        header_idx = 1
        for line in code:
            if line.rstrip().endswith(')'):
                break
            header_idx += 1

        def _add_address_space(arg):
            if '*' in arg and 'GLOBAL_MEM' not in arg:
                return 'GLOBAL_MEM ' + arg
            else:
                return arg

        args = [_add_address_space(arg) for arg in c_data[0]]
        code[:header_idx] = wrap(
            'WITHIN_KERNEL void {func}({args})'.format(
                func=self.func.__name__,
                args=', '.join(args)
            ),
            width=78, subsequent_indent=' ' * 4, break_long_words=False
        )
        self.tp.blocks[-1].code = '\n'.join(code)

    def _massage_arg(self, x):
        if isinstance(x, array.Array):
            return x.dev
        elif self.backend != 'cuda' or isinstance(x, np.ndarray):
            return x
        else:
            return np.asarray(x)

    def __call__(self, *args, **kw):
        c_args = [self._massage_arg(x) for x in args]
        if self.backend == 'cython':
            size = len(c_args[0])
            c_args.insert(0, size)
            self.c_func(*c_args, **kw)
        elif self.backend == 'opencl':
            self.c_func(*c_args, **kw)
            self.queue.finish()
        elif self.backend == 'cuda':
            import pycuda.driver as drv
            event = drv.Event()
            self.c_func(*c_args, **kw)
            event.record()
            event.synchronize()


class Elementwise(object):
<<<<<<< HEAD
    def __init__(self, func, backend='cython'):
        if getattr(func, '__annotations__', None) and not hasattr(func, 'is_jit'):
=======
    def __init__(self, func, backend=None):
        if getattr(func, '__annotations__', None):
>>>>>>> f5a8275d
            self.elementwise = ElementwiseBase(func, backend=backend)
        else:
            from .jit import ElementwiseJIT
            self.elementwise = ElementwiseJIT(func, backend=backend)

    def __getattr__(self, name):
        return getattr(self.elementwise, name)

    def __call__(self, *args, **kwargs):
        self.elementwise(*args, **kwargs)


def elementwise(func=None, backend=None):
    def _wrapper(function):
        return wraps(function)(Elementwise(function, backend=backend))

    if func is None:
        return _wrapper
    else:
        return _wrapper(func)


class ReductionBase(object):
    def __init__(self, reduce_expr, map_func=None, dtype_out=np.float64,
                 neutral='0', backend='cython'):
        backend = array.get_backend(backend)
        self.tp = Transpiler(backend=backend)
        self.backend = backend
        self.func = map_func
        if map_func is not None:
            self.name = 'reduce_' + map_func.__name__
        else:
            self.name = 'reduce'
        self.reduce_expr = reduce_expr
        self.dtype_out = dtype_out
        self.type = dtype_to_ctype(dtype_out)
        if backend == 'cython':
            # On Windows, INFINITY is not defined so we use INFTY which we
            # internally define.
            self.neutral = neutral.replace('INFINITY', 'INFTY')
        else:
            self.neutral = neutral
        self._config = get_config()
        self.cython_gen = CythonGenerator()
        self.queue = None
        self.c_func = self._generate()

    def _generate(self, declarations=None):
        if self.backend == 'cython':
            if self.func is not None:
                self.tp.add(self.func, declarations=declarations)
                py_data, c_data = self.cython_gen.get_func_signature(self.func)
                self._correct_return_type(c_data)
                name = self.func.__name__
                cargs = ', '.join(c_data[1])
                map_expr = '{name}({cargs})'.format(name=name, cargs=cargs)
            else:
                py_data = (['int i', '{type}[:] inp'.format(type=self.type)],
                           ['i', '&inp[0]'])
                c_data = (['int i', '{type}* inp'.format(type=self.type)],
                          ['i', 'inp'])
                map_expr = 'inp[i]'
            py_defn = ['long SIZE'] + py_data[0][1:]
            c_defn = ['long SIZE'] + c_data[0][1:]
            py_args = ['SIZE'] + py_data[1][1:]
            template = Template(text=reduction_cy_template)
            src = template.render(
                name=self.name,
                type=self.type,
                map_expr=map_expr,
                reduce_expr=self.reduce_expr,
                neutral=self.neutral,
                c_arg_sig=', '.join(c_defn),
                py_arg_sig=', '.join(py_defn),
                py_args=', '.join(py_args),
                openmp=self._config.use_openmp,
                get_parallel_range=get_parallel_range
            )
            self.tp.add_code(src)
            self.tp.compile()
            return getattr(self.tp.mod, 'py_' + self.name)
        elif self.backend == 'opencl':
            if self.func is not None:
                self.tp.add(self.func, declarations=declarations)
                py_data, c_data = self.cython_gen.get_func_signature(self.func)
                self._correct_opencl_address_space(c_data)
                name = self.func.__name__
                expr = '{func}({args})'.format(
                    func=name,
                    args=', '.join(c_data[1])
                )
                arguments = convert_to_float_if_needed(
                    ', '.join(c_data[0][1:])
                )
                preamble = convert_to_float_if_needed(self.tp.get_code())
            else:
                arguments = '{type} *in'.format(type=self.type)
                expr = None
                preamble = ''

            from .opencl import get_context, get_queue
            from pyopencl.reduction import ReductionKernel
            from pyopencl._cluda import CLUDA_PREAMBLE
            cluda_preamble = Template(text=CLUDA_PREAMBLE).render(
                double_support=True
            )

            ctx = get_context()
            self.queue = get_queue()
            knl = ReductionKernel(
                ctx,
                dtype_out=self.dtype_out,
                neutral=self.neutral,
                reduce_expr=self.reduce_expr,
                map_expr=expr,
                arguments=arguments,
                preamble="\n".join([cluda_preamble, preamble])
            )
            return knl
        elif self.backend == 'cuda':
            if self.func is not None:
                self.tp.add(self.func, declarations=declarations)
                py_data, c_data = self.cython_gen.get_func_signature(self.func)
                self._correct_opencl_address_space(c_data)
                name = self.func.__name__
                expr = '{func}({args})'.format(
                    func=name,
                    args=', '.join(c_data[1])
                )
                arguments = convert_to_float_if_needed(
                    ', '.join(c_data[0][1:])
                )
                preamble = convert_to_float_if_needed(self.tp.get_code())
            else:
                arguments = '{type} *in'.format(type=self.type)
                expr = None
                preamble = ''

            from .cuda import set_context
            set_context()
            from pycuda.reduction import ReductionKernel
            from pycuda._cluda import CLUDA_PREAMBLE
            cluda_preamble = Template(text=CLUDA_PREAMBLE).render(
                double_support=True
            )

            knl = ReductionKernel(
                dtype_out=self.dtype_out,
                neutral=self.neutral,
                reduce_expr=self.reduce_expr,
                map_expr=expr,
                arguments=arguments,
                preamble="\n".join([cluda_preamble, preamble])
            )
            return knl

    def _correct_return_type(self, c_data):
        code = self.tp.blocks[-1].code.splitlines()
        if self._config.use_openmp:
            gil = " nogil"
        else:
            gil = ""
        code[0] = "cdef inline {type} {name}({args}){gil}:".format(
            type=self.type, name=self.func.__name__, args=', '.join(c_data[0]),
            gil=gil
        )
        self.tp.blocks[-1].code = '\n'.join(code)

    def _add_address_space(self, arg):
        if '*' in arg and 'GLOBAL_MEM' not in arg:
            return 'GLOBAL_MEM ' + arg
        else:
            return arg

    def _correct_opencl_address_space(self, c_data):
        code = self.tp.blocks[-1].code.splitlines()
        header_idx = 1
        for line in code:
            if line.rstrip().endswith(')'):
                break
            header_idx += 1

        args = [self._add_address_space(arg) for arg in c_data[0]]
        code[:header_idx] = wrap(
            'WITHIN_KERNEL {type} {func}({args})'.format(
                type=self.type,
                func=self.func.__name__,
                args=', '.join(args)
            ),
            width=78, subsequent_indent=' ' * 4, break_long_words=False
        )
        self.tp.blocks[-1].code = '\n'.join(code)

    def _massage_arg(self, x):
        if isinstance(x, array.Array):
            return x.dev
        elif self.backend != 'cuda' or isinstance(x, np.ndarray):
            return x
        else:
            return np.asarray(x)

    def __call__(self, *args):
        c_args = [self._massage_arg(x) for x in args]
        if self.backend == 'cython':
            size = len(c_args[0])
            c_args.insert(0, size)
            return self.c_func(*c_args)
        elif self.backend == 'opencl':
            result = self.c_func(*c_args)
            self.queue.finish()
            return result.get()
        elif self.backend == 'cuda':
            import pycuda.driver as drv
            event = drv.Event()
            result = self.c_func(*c_args)
            event.record()
            event.synchronize()
            return result.get()


class Reduction(object):
    def __init__(self, reduce_expr, map_func=None, dtype_out=np.float64,
                 neutral='0', backend='cython'):
        if map_func is None or getattr(map_func, '__annotations__', None) and \
                not hasattr(map_func, 'is_jit'):
            self.reduction = ReductionBase(reduce_expr, map_func=map_func,
                                           dtype_out=dtype_out,
                                           neutral=neutral,
                                           backend=backend)
        else:
            from .jit import ReductionJIT
            self.reduction = ReductionJIT(reduce_expr, map_func=map_func,
                                          dtype_out=dtype_out,
                                          neutral=neutral,
                                          backend=backend)

    def __getattr__(self, name):
        return getattr(self.reduction, name)

    def __call__(self, *args, **kwargs):
        return self.reduction(*args, **kwargs)


class ScanBase(object):
    def __init__(self, input=None, output=None, scan_expr="a+b",
                 is_segment=None, dtype=np.float64, neutral='0',
                 complex_map=False, backend='opencl'):
        backend = array.get_backend(backend)
        self.tp = Transpiler(backend=backend, incl_cluda=False)
        self.backend = backend
        self.input_func = input
        self.output_func = output
        self.is_segment_func = is_segment
        self.complex_map = complex_map
        if input is not None:
            self.name = 'scan_' + input.__name__
        else:
            self.name = 'scan'
        self.scan_expr = scan_expr
        self.dtype = dtype
        self.type = dtype_to_ctype(dtype)
        self.arg_keys = None
        if backend == 'cython':
            # On Windows, INFINITY is not defined so we use INFTY which we
            # internally define.
            self.neutral = neutral.replace('INFINITY', 'INFTY')
        else:
            self.neutral = neutral
        self._config = get_config()
        self.cython_gen = CythonGenerator()
        self.queue = None
        self.c_func = self._generate()

    def _correct_return_type(self, c_data, modifier):
        code = self.tp.blocks[-1].code.splitlines()
        if self._config.use_openmp:
            gil = " nogil"
        else:
            gil = ""
        code[0] = "cdef inline {type} {name}_{modifier}({args}){gil}:".format(
            type=self.type, name=self.name, modifier=modifier,
            args=', '.join(c_data[0]), gil=gil
        )
        self.tp.blocks[-1].code = '\n'.join(code)

    def _include_prev_item(self):
        if 'prev_item' in self.tp.blocks[-1].code:
            return True
        else:
            return False

    def _include_last_item(self):
        if 'last_item' in self.tp.blocks[-1].code:
            return True
        else:
            return False

    def _ignore_arg(self, arg_name):
        if arg_name in ['item', 'prev_item', 'last_item', 'i', 'N']:
            return True
        return False

    def _num_ignore_args(self, c_data):
        result = 0
        for arg_name in c_data[1][:]:
            if self._ignore_arg(arg_name):
                result += 1
            else:
                break
        return result

    def _generate(self, declarations=None):
        if self.backend == 'opencl':
            return self._generate_opencl_kernel(declarations=declarations)
        elif self.backend == 'cuda':
            return self._generate_cuda_kernel(declarations=declarations)
        elif self.backend == 'cython':
            return self._generate_cython_code(declarations=declarations)

    def _default_cython_input_function(self):
        py_data = (['int i', '{type}[:] input'.format(type=self.type)],
                   ['i', '&input[0]'])
        c_data = (['int i', '{type}* input'.format(type=self.type)],
                  ['i', 'input'])
        input_expr = 'input[i]'
        return py_data, c_data, input_expr

    def _wrap_cython_code(self, func, func_type=None):
        name = self.name
        if func is not None:
            self.tp.add(func)
            py_data, c_data = self.cython_gen.get_func_signature(func)
            self._correct_return_type(c_data, func_type)

            cargs = ', '.join(c_data[1])
            expr = '{name}_{modifier}({cargs})'.format(name=name, cargs=cargs,
                                                       modifier=func_type)
        else:
            if func_type is 'input':
                py_data, c_data, expr = self._default_cython_input_function()
            else:
                py_data, c_data, expr = [], [], None

        return py_data, c_data, expr

    def _append_cython_arg_data(self, all_py_data, all_c_data, py_data,
                                c_data):
        if len(c_data) > 0:
            n_ignore = self._num_ignore_args(c_data)
            all_py_data[0].extend(py_data[0][n_ignore:])
            all_py_data[1].extend(py_data[1][n_ignore:])
            all_c_data[0].extend(c_data[0][n_ignore:])
            all_c_data[1].extend(c_data[1][n_ignore:])

    def _generate_cython_code(self, declarations=None):
        name = self.name
        all_py_data = [[], []]
        all_c_data = [[], []]

        # Process input function
        py_data, c_data, input_expr = self._wrap_cython_code(self.input_func,
                                                             func_type='input')
        self._append_cython_arg_data(all_py_data, all_c_data,
                                     py_data, c_data)

        # Process segment function
        use_segment = True if self.is_segment_func is not None else False
        py_data, c_data, segment_expr = self._wrap_cython_code(
            self.is_segment_func, func_type='segment')
        self._append_cython_arg_data(all_py_data, all_c_data, py_data, c_data)

        # Process output expression
        calc_last_item = False
        calc_prev_item = False

        py_data, c_data, output_expr = self._wrap_cython_code(
            self.output_func, func_type='output')
        if self.output_func is not None:
            calc_last_item = self._include_last_item()
            calc_prev_item = self._include_prev_item()
        self._append_cython_arg_data(all_py_data, all_c_data, py_data, c_data)

        # Add size argument
        py_defn = ['long SIZE'] + all_py_data[0]
        c_defn = ['long SIZE'] + all_c_data[0]
        py_args = ['SIZE'] + all_py_data[1]
        c_args = ['SIZE'] + all_c_data[1]

        # Only use unique arguments
        py_defn = drop_duplicates(py_defn)
        c_defn = drop_duplicates(c_defn)
        py_args = drop_duplicates(py_args)
        c_args = drop_duplicates(c_args)

        self.arg_keys = c_args

        if self._config.use_openmp:
            template = Template(text=scan_cy_template)
        else:
            template = Template(text=scan_cy_single_thread_template)
        src = template.render(
            name=self.name,
            type=self.type,
            input_expr=input_expr,
            scan_expr=self.scan_expr,
            output_expr=output_expr,
            neutral=self.neutral,
            c_arg_sig=', '.join(c_defn),
            py_arg_sig=', '.join(py_defn),
            py_args=', '.join(py_args),
            openmp=self._config.use_openmp,
            calc_last_item=calc_last_item,
            calc_prev_item=calc_prev_item,
            use_segment=use_segment,
            is_segment_start_expr=segment_expr,
            complex_map=self.complex_map
        )
        self.tp.add_code(src)
        self.tp.compile()
        return getattr(self.tp.mod, 'py_' + self.name)

    def _wrap_ocl_function(self, func, func_type=None, declarations=None):
        if func is not None:
            self.tp.add(func, declarations=declarations)
            py_data, c_data = self.cython_gen.get_func_signature(func)
            self._correct_opencl_address_space(c_data, func, func_type)
            name = func.__name__
            expr = '{func}({args})'.format(
                func=name,
                args=', '.join(c_data[1])
            )

            n_ignore = self._num_ignore_args(c_data)
            arguments = c_data[0][n_ignore:]
            c_args = c_data[1][n_ignore:]
        else:
            if func_type is 'input':
                if self.backend == 'opencl':
                    arguments = ['__global %(type)s *input' %
                                 {'type': self.type}]
                elif self.backend == 'cuda':
                    arguments = ['%(type)s *input' % {'type': self.type}]
                expr = 'input[i]'
                c_args = ['input']
            else:
                arguments = []
                expr = None
                c_args = []
        return expr, arguments, c_args

    def _get_scan_expr_opencl_cuda(self):
        if self.is_segment_func is not None:
            return '(across_seg_boundary ? b : (%s))' % self.scan_expr
        else:
            return self.scan_expr

    def _get_opencl_cuda_code(self, declarations=None):
        input_expr, input_args, input_c_args = \
            self._wrap_ocl_function(self.input_func, func_type='input',
                                    declarations=declarations)

        output_expr, output_args, output_c_args = \
            self._wrap_ocl_function(self.output_func, func_type='output',
                                    declarations=declarations)

        segment_expr, segment_args, segment_c_args = \
            self._wrap_ocl_function(self.is_segment_func,
                                    declarations=declarations)

        scan_expr = self._get_scan_expr_opencl_cuda()

        preamble = convert_to_float_if_needed(self.tp.get_code())

        args = input_args + segment_args + output_args
        args = drop_duplicates(args)
        arg_defn = convert_to_float_if_needed(','.join(args))

        c_args = input_c_args + segment_c_args + output_c_args
        c_args = drop_duplicates(c_args)
        self.arg_keys = c_args

        return scan_expr, arg_defn, input_expr, output_expr, \
            segment_expr, preamble

    def _generate_opencl_kernel(self, declarations=None):
        scan_expr, arg_defn, input_expr, output_expr, \
            segment_expr, preamble = self._get_opencl_cuda_code(
                declarations=declarations
            )

        from .opencl import get_context, get_queue
        from pyopencl.scan import GenericScanKernel
        ctx = get_context()
        self.queue = get_queue()
        knl = GenericScanKernel(
            ctx,
            dtype=self.dtype,
            arguments=arg_defn,
            input_expr=input_expr,
            scan_expr=scan_expr,
            neutral=self.neutral,
            output_statement=output_expr,
            is_segment_start_expr=segment_expr,
            preamble=preamble
        )
        return knl

    def _generate_cuda_kernel(self, declarations=None):
        scan_expr, arg_defn, input_expr, output_expr, \
            segment_expr, preamble = self._get_opencl_cuda_code(
                declarations=declarations
            )

        from .cuda import set_context, GenericScanKernel
        set_context()
        knl = GenericScanKernel(
            dtype=self.dtype,
            arguments=arg_defn,
            input_expr=input_expr,
            scan_expr=scan_expr,
            neutral=self.neutral,
            output_statement=output_expr,
            is_segment_start_expr=segment_expr,
            preamble=preamble
        )
        return knl

    def _add_address_space(self, arg):
        if '*' in arg and 'GLOBAL_MEM' not in arg:
            return 'GLOBAL_MEM ' + arg
        else:
            return arg

    def _correct_opencl_address_space(self, c_data, func, func_type):
        return_type = 'void' if func_type is 'output' else self.type
        code = self.tp.blocks[-1].code.splitlines()
        header_idx = 1
        for line in code:
            if line.rstrip().endswith(')'):
                break
            header_idx += 1

        args = [self._add_address_space(arg) for arg in c_data[0]]
        code[:header_idx] = wrap(
            'WITHIN_KERNEL {type} {func}({args})'.format(
                type=return_type,
                func=func.__name__,
                args=', '.join(args)
            ),
            width=78, subsequent_indent=' ' * 4, break_long_words=False
        )
        self.tp.blocks[-1].code = '\n'.join(code)

    def _massage_arg(self, x):
        if isinstance(x, array.Array):
            return x.dev
        elif self.backend != 'cuda' or isinstance(x, np.ndarray):
            return x
        else:
            return np.asarray(x)

    def __call__(self, **kwargs):
        c_args_dict = {k: self._massage_arg(x) for k, x in kwargs.items()}

        if self.backend == 'cython':
            size = len(c_args_dict[self.arg_keys[1]])
            c_args_dict['SIZE'] = size
            self.c_func(*[c_args_dict[k] for k in self.arg_keys])
        elif self.backend == 'opencl':
            self.c_func(*[c_args_dict[k] for k in self.arg_keys])
            self.queue.finish()
        elif self.backend == 'cuda':
            import pycuda.driver as drv
            event = drv.Event()
            self.c_func(*[c_args_dict[k] for k in self.arg_keys])
            event.record()
            event.synchronize()


class Scan(object):
    def __init__(self, input=None, output=None, scan_expr="a+b",
                 is_segment=None, dtype=np.float64, neutral='0',
                 complex_map=False, backend='opencl'):
        input_base = input is None or \
            getattr(input, '__annotations__', None) and \
            not hasattr(input, 'is_jit')
        output_base = output is None or \
            getattr(output, '__annotations__', None) and \
            not hasattr(input, 'is_jit')
        is_segment_base = is_segment is None or \
            getattr(is_segment, '__annotations__', None) and \
            not hasattr(input, 'is_jit')

        if input_base and output_base and is_segment_base:
            self.scan = ScanBase(input=input, output=output,
                                 scan_expr=scan_expr,
                                 is_segment=is_segment,
                                 dtype=dtype, neutral=neutral,
                                 complex_map=complex_map,
                                 backend=backend)
        else:
            from .jit import ScanJIT
            self.scan = ScanJIT(input=input, output=output,
                                scan_expr=scan_expr,
                                is_segment=is_segment,
                                dtype=dtype, neutral=neutral,
                                complex_map=complex_map,
                                backend=backend)

    def __getattr__(self, name):
        return getattr(self.scan, name)

    def __call__(self, **kwargs):
        self.scan(**kwargs)<|MERGE_RESOLUTION|>--- conflicted
+++ resolved
@@ -508,13 +508,8 @@
 
 
 class Elementwise(object):
-<<<<<<< HEAD
-    def __init__(self, func, backend='cython'):
+    def __init__(self, func, backend=None):
         if getattr(func, '__annotations__', None) and not hasattr(func, 'is_jit'):
-=======
-    def __init__(self, func, backend=None):
-        if getattr(func, '__annotations__', None):
->>>>>>> f5a8275d
             self.elementwise = ElementwiseBase(func, backend=backend)
         else:
             from .jit import ElementwiseJIT
