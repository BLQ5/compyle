--- conflicted
+++ resolved
@@ -12,8 +12,6 @@
         _cuda_ctx = True
 
 
-<<<<<<< HEAD
-=======
 # The following code is taken from pyopencl for struct mapping.
 # it should be ported over to pycuda eventually.
 import six
@@ -257,7 +255,6 @@
 # PR is merged into PyCUDA
 # https://github.com/inducer/pycuda/pull/188
 #####################################################################
->>>>>>> 3fd7c52d
 import numpy as np
 
 from compyle.thrust.sort import argsort
